package dev.jorel.commandapi.nms;

import java.io.File;
import java.io.IOException;
import java.lang.invoke.MethodHandles;
import java.lang.invoke.MethodHandles.Lookup;
import java.lang.invoke.VarHandle;
import java.nio.charset.StandardCharsets;
import java.util.ArrayList;
import java.util.Arrays;
import java.util.Collection;
import java.util.EnumSet;
import java.util.Iterator;
import java.util.Set;
import java.util.UUID;
import java.util.concurrent.CompletableFuture;
import java.util.function.Predicate;
import java.util.function.ToIntBiFunction;
import java.util.function.ToIntFunction;
import java.util.logging.Level;
import java.util.stream.Collectors;
import java.util.stream.StreamSupport;

import org.bukkit.Axis;
import org.bukkit.Bukkit;
import org.bukkit.ChatColor;
import org.bukkit.Keyed;
import org.bukkit.Location;
import org.bukkit.NamespacedKey;
import org.bukkit.Particle;
import org.bukkit.Sound;
import org.bukkit.World;
import org.bukkit.World.Environment;
import org.bukkit.block.Biome;
import org.bukkit.block.Block;
import org.bukkit.block.data.BlockData;
import org.bukkit.command.Command;
import org.bukkit.command.CommandSender;
import org.bukkit.command.SimpleCommandMap;
import org.bukkit.craftbukkit.v1_16_R3.CraftLootTable;
import org.bukkit.craftbukkit.v1_16_R3.CraftParticle;
import org.bukkit.craftbukkit.v1_16_R3.CraftServer;
import org.bukkit.craftbukkit.v1_16_R3.CraftSound;
import org.bukkit.craftbukkit.v1_16_R3.block.data.CraftBlockData;
import org.bukkit.craftbukkit.v1_16_R3.command.VanillaCommandWrapper;
import org.bukkit.craftbukkit.v1_16_R3.enchantments.CraftEnchantment;
import org.bukkit.craftbukkit.v1_16_R3.entity.CraftEntity;
import org.bukkit.craftbukkit.v1_16_R3.entity.CraftPlayer;
import org.bukkit.craftbukkit.v1_16_R3.inventory.CraftItemStack;
import org.bukkit.craftbukkit.v1_16_R3.potion.CraftPotionEffectType;
import org.bukkit.craftbukkit.v1_16_R3.util.CraftChatMessage;
import org.bukkit.enchantments.Enchantment;
import org.bukkit.entity.EntityType;
import org.bukkit.entity.Player;
import org.bukkit.inventory.ComplexRecipe;
import org.bukkit.inventory.Recipe;
import org.bukkit.potion.PotionEffectType;

import com.google.common.io.Files;
import com.google.gson.GsonBuilder;
import com.mojang.authlib.GameProfile;
import com.mojang.brigadier.arguments.ArgumentType;
import com.mojang.brigadier.context.CommandContext;
import com.mojang.brigadier.exceptions.CommandSyntaxException;
import com.mojang.brigadier.suggestion.SuggestionProvider;
import com.mojang.brigadier.suggestion.Suggestions;

import de.tr7zw.changeme.nbtapi.NBTContainer;
import dev.jorel.commandapi.CommandAPI;
import dev.jorel.commandapi.arguments.ICustomProvidedArgument.SuggestionProviders;
import dev.jorel.commandapi.arguments.LocationType;
import dev.jorel.commandapi.preprocessor.RequireField;
import dev.jorel.commandapi.wrappers.FloatRange;
import dev.jorel.commandapi.wrappers.FunctionWrapper;
import dev.jorel.commandapi.wrappers.IntegerRange;
import dev.jorel.commandapi.wrappers.Location2D;
import dev.jorel.commandapi.wrappers.MathOperation;
import dev.jorel.commandapi.wrappers.NativeProxyCommandSender;
import dev.jorel.commandapi.wrappers.Rotation;
import dev.jorel.commandapi.wrappers.ScoreboardSlot;
import dev.jorel.commandapi.wrappers.SimpleFunctionWrapper;
import net.kyori.adventure.text.Component;
import net.kyori.adventure.text.serializer.gson.GsonComponentSerializer;
import net.md_5.bungee.api.chat.BaseComponent;
import net.md_5.bungee.chat.ComponentSerializer;
import net.minecraft.server.v1_16_R3.Advancement;
import net.minecraft.server.v1_16_R3.ArgumentAngle;
import net.minecraft.server.v1_16_R3.ArgumentBlockPredicate;
import net.minecraft.server.v1_16_R3.ArgumentChat;
import net.minecraft.server.v1_16_R3.ArgumentChatComponent;
import net.minecraft.server.v1_16_R3.ArgumentChatFormat;
import net.minecraft.server.v1_16_R3.ArgumentCriterionValue;
import net.minecraft.server.v1_16_R3.ArgumentDimension;
import net.minecraft.server.v1_16_R3.ArgumentEnchantment;
import net.minecraft.server.v1_16_R3.ArgumentEntity;
import net.minecraft.server.v1_16_R3.ArgumentEntitySummon;
import net.minecraft.server.v1_16_R3.ArgumentItemPredicate;
import net.minecraft.server.v1_16_R3.ArgumentItemStack;
import net.minecraft.server.v1_16_R3.ArgumentMathOperation;
import net.minecraft.server.v1_16_R3.ArgumentMinecraftKeyRegistered;
import net.minecraft.server.v1_16_R3.ArgumentMobEffect;
import net.minecraft.server.v1_16_R3.ArgumentNBTTag;
import net.minecraft.server.v1_16_R3.ArgumentParticle;
import net.minecraft.server.v1_16_R3.ArgumentPosition;
import net.minecraft.server.v1_16_R3.ArgumentProfile;
import net.minecraft.server.v1_16_R3.ArgumentRegistry;
import net.minecraft.server.v1_16_R3.ArgumentRotation;
import net.minecraft.server.v1_16_R3.ArgumentRotationAxis;
import net.minecraft.server.v1_16_R3.ArgumentScoreboardCriteria;
import net.minecraft.server.v1_16_R3.ArgumentScoreboardObjective;
import net.minecraft.server.v1_16_R3.ArgumentScoreboardSlot;
import net.minecraft.server.v1_16_R3.ArgumentScoreboardTeam;
import net.minecraft.server.v1_16_R3.ArgumentScoreholder;
import net.minecraft.server.v1_16_R3.ArgumentTag;
import net.minecraft.server.v1_16_R3.ArgumentTile;
import net.minecraft.server.v1_16_R3.ArgumentTime;
import net.minecraft.server.v1_16_R3.ArgumentUUID;
import net.minecraft.server.v1_16_R3.ArgumentVec2;
import net.minecraft.server.v1_16_R3.ArgumentVec2I;
import net.minecraft.server.v1_16_R3.ArgumentVec3;
import net.minecraft.server.v1_16_R3.BlockPosition;
import net.minecraft.server.v1_16_R3.BlockPosition2D;
import net.minecraft.server.v1_16_R3.CommandListenerWrapper;
import net.minecraft.server.v1_16_R3.CompletionProviders;
import net.minecraft.server.v1_16_R3.CriterionConditionValue;
import net.minecraft.server.v1_16_R3.CustomFunction;
import net.minecraft.server.v1_16_R3.CustomFunctionData;
import net.minecraft.server.v1_16_R3.CustomFunctionManager;
import net.minecraft.server.v1_16_R3.DataPackResources;
import net.minecraft.server.v1_16_R3.Entity;
import net.minecraft.server.v1_16_R3.EntitySelector;
import net.minecraft.server.v1_16_R3.EntityTypes;
import net.minecraft.server.v1_16_R3.EnumDirection.EnumAxis;
import net.minecraft.server.v1_16_R3.IChatBaseComponent.ChatSerializer;
import net.minecraft.server.v1_16_R3.ICompletionProvider;
import net.minecraft.server.v1_16_R3.IRecipe;
import net.minecraft.server.v1_16_R3.IRegistry;
import net.minecraft.server.v1_16_R3.IReloadableResourceManager;
import net.minecraft.server.v1_16_R3.ItemStack;
import net.minecraft.server.v1_16_R3.LootTable;
import net.minecraft.server.v1_16_R3.MinecraftKey;
import net.minecraft.server.v1_16_R3.MinecraftServer;
import net.minecraft.server.v1_16_R3.Scoreboard;
import net.minecraft.server.v1_16_R3.ScoreboardScore;
import net.minecraft.server.v1_16_R3.ShapeDetectorBlock;
import net.minecraft.server.v1_16_R3.SystemUtils;
import net.minecraft.server.v1_16_R3.Unit;
import net.minecraft.server.v1_16_R3.Vec2F;
import net.minecraft.server.v1_16_R3.Vec3D;

@RequireField(in = DataPackResources.class, name = "i", ofType = CustomFunctionManager.class)
@RequireField(in = DataPackResources.class, name = "b", ofType = IReloadableResourceManager.class)
@RequireField(in = DataPackResources.class, name = "a", ofType = CompletableFuture.class)
@RequireField(in = CustomFunctionManager.class, name = "g", ofType = int.class)
@RequireField(in = EntitySelector.class, name = "checkPermissions", ofType = boolean.class)
public class NMS_1_16_R3 implements NMS<CommandListenerWrapper> {
	
	private static final MinecraftServer MINECRAFT_SERVER = ((CraftServer) Bukkit.getServer()).getServer();
	private static final VarHandle DataPackResources_i;
	private static final VarHandle DataPackResources_b;
	private static final VarHandle DataPackResources_a;
	private static final VarHandle CustomFunctionManager_g;
	private static final VarHandle CraftSound_minecraftKey;
	private static final VarHandle EntitySelector_checkPermissions;
	
	// Compute all var handles all in one go so we don't do this during main server runtime
	static {
		VarHandle dpr_i = null;
		VarHandle dpr_b = null;
		VarHandle dpr_a = null;
		VarHandle cfm_g = null;
		VarHandle cs_mk = null;
		VarHandle es_cp = null;
		 try {
			 Lookup dpr_lookup = MethodHandles.privateLookupIn(DataPackResources.class, MethodHandles.lookup());
			 dpr_i = dpr_lookup.findVarHandle(DataPackResources.class, "i", CustomFunctionManager.class);
			 dpr_b = dpr_lookup.findVarHandle(DataPackResources.class, "b", IReloadableResourceManager.class);
			 dpr_a = dpr_lookup.findVarHandle(DataPackResources.class, "a", CompletableFuture.class);

			 cfm_g = MethodHandles.privateLookupIn(CustomFunctionManager.class, MethodHandles.lookup()).findVarHandle(CustomFunctionManager.class, "g", int.class);
			 cs_mk = MethodHandles.privateLookupIn(CraftSound.class, MethodHandles.lookup()).findVarHandle(CraftSound.class, "minecraftKey", String.class);
			 es_cp = MethodHandles.privateLookupIn(EntitySelector.class, MethodHandles.lookup()).findVarHandle(EntitySelector.class, "checkPermissions", boolean.class);
		} catch (NoSuchFieldException | IllegalAccessException e) {
		}
		 DataPackResources_i = dpr_i;
		 DataPackResources_b = dpr_b;
		 DataPackResources_a = dpr_a;
		 CustomFunctionManager_g = cfm_g;
		 CraftSound_minecraftKey = cs_mk;
		 EntitySelector_checkPermissions = es_cp;
	}

	@SuppressWarnings("deprecation")
	private static NamespacedKey fromMinecrafKey(MinecraftKey key) {
		return new NamespacedKey(key.getNamespace(), key.getKey());
	}
	
	@Override
	public Component getAdventureChat(CommandContext<CommandListenerWrapper> cmdCtx, String key) throws CommandSyntaxException  {
		return GsonComponentSerializer.gson().deserialize(ChatSerializer.a(ArgumentChat.a(cmdCtx, key)));
	}
	
	@Override
	public ArgumentType<?> _ArgumentAngle() {
		return ArgumentAngle.a();
	}

	@Override
	public ArgumentType<?> _ArgumentAxis() {
		return ArgumentRotationAxis.a();
	}

	@Override
	public ArgumentType<?> _ArgumentBlockPredicate() {
		return ArgumentBlockPredicate.a();
	}

	@Override
	public ArgumentType<?> _ArgumentBlockState() {
		return ArgumentTile.a();
	}

	@Override
	public ArgumentType<?> _ArgumentChat() {
		return ArgumentChat.a();
	}

	@Override
	public ArgumentType<?> _ArgumentChatComponent() {
		return ArgumentChatComponent.a();
	}

	@Override
	public ArgumentType<?> _ArgumentChatFormat() {
		return ArgumentChatFormat.a();
	}

	@Override
	public ArgumentType<?> _ArgumentDimension() {
		return ArgumentDimension.a();
	}

	@Override
	public ArgumentType<?> _ArgumentEnchantment() {
		return ArgumentEnchantment.a();
	}

	@Override
	public ArgumentType<?> _ArgumentEntity(dev.jorel.commandapi.arguments.EntitySelectorArgument.EntitySelector selector) {
		return switch (selector) {
		case MANY_ENTITIES:
			yield ArgumentEntity.multipleEntities();
		case MANY_PLAYERS:
			yield ArgumentEntity.d();
		case ONE_ENTITY:
			yield ArgumentEntity.a();
		case ONE_PLAYER:
			yield ArgumentEntity.c();
		};
	}

	@Override
	public ArgumentType<?> _ArgumentEntitySummon() {
		return ArgumentEntitySummon.a();
	}

	@Override
	public ArgumentType<?> _ArgumentFloatRange() {
		return new ArgumentCriterionValue.a();
	}

	@Override
	public ArgumentType<?> _ArgumentIntRange() {
		return new ArgumentCriterionValue.b();
	}

	@Override
	public ArgumentType<?> _ArgumentItemPredicate() {
		return ArgumentItemPredicate.a();
	}

	@Override
	public ArgumentType<?> _ArgumentItemStack() {
		return ArgumentItemStack.a();
	}

	@Override
	public ArgumentType<?> _ArgumentMathOperation() {
		return ArgumentMathOperation.a();
	}

	@Override
	public ArgumentType<?> _ArgumentMinecraftKeyRegistered() {
		return ArgumentMinecraftKeyRegistered.a();
	}

	@Override
	public ArgumentType<?> _ArgumentMobEffect() {
		return ArgumentMobEffect.a();
	}

	@Override
	public ArgumentType<?> _ArgumentNBTCompound() {
		return ArgumentNBTTag.a();
	}

	@Override
	public ArgumentType<?> _ArgumentParticle() {
		return ArgumentParticle.a();
	}

	@Override
	public ArgumentType<?> _ArgumentPosition() {
		return ArgumentPosition.a();
	}

	@Override
	public ArgumentType<?> _ArgumentPosition2D() {
		return ArgumentVec2I.a();
	}

	@Override
	public ArgumentType<?> _ArgumentProfile() {
		return ArgumentProfile.a();
	}

	@Override
	public ArgumentType<?> _ArgumentRotation() {
		return ArgumentRotation.a();
	}

	@Override
	public ArgumentType<?> _ArgumentScoreboardCriteria() {
		return ArgumentScoreboardCriteria.a();
	}

	@Override
	public ArgumentType<?> _ArgumentScoreboardObjective() {
		return ArgumentScoreboardObjective.a();
	}

	@Override
	public ArgumentType<?> _ArgumentScoreboardSlot() {
		return ArgumentScoreboardSlot.a();
	}

	@Override
	public ArgumentType<?> _ArgumentScoreboardTeam() {
		return ArgumentScoreboardTeam.a();
	}

	@Override
	public ArgumentType<?> _ArgumentScoreholder(boolean single) {
		return single ? ArgumentScoreholder.a() : ArgumentScoreholder.b();
	}

	@Override
	public ArgumentType<?> _ArgumentTag() {
		return ArgumentTag.a();
	}

	@Override
	public ArgumentType<?> _ArgumentTime() {
		return ArgumentTime.a();
	}

	@Override
	public ArgumentType<?> _ArgumentUUID() {
		return ArgumentUUID.a();
	}

	@Override
	public ArgumentType<?> _ArgumentVec2() {
		return ArgumentVec2.a();
	}

	@Override
	public ArgumentType<?> _ArgumentVec3() {
		return ArgumentVec3.a();
	}

	@Override
	public String[] compatibleVersions() {
		return new String[] { "1.16.4", "1.16.5" };
	}

	@Override
	public String convert(org.bukkit.inventory.ItemStack is) {
		return is.getType().getKey().toString() + CraftItemStack.asNMSCopy(is).getOrCreateTag().asString();
	}

	@Override
	public String convert(Particle particle) {
		return CraftParticle.toNMS(particle).a();
	}

	@SuppressWarnings("deprecation")
	@Override
	public String convert(PotionEffectType potion) {
		return IRegistry.MOB_EFFECT.getKey(IRegistry.MOB_EFFECT.fromId(potion.getId())).toString();
	}

	@Override
	public String convert(Sound sound) {
		return sound.getKey().toString();
	}

	@Override
	public void createDispatcherFile(File file, com.mojang.brigadier.CommandDispatcher<CommandListenerWrapper> dispatcher) throws IOException {
		Files.write((new GsonBuilder()).setPrettyPrinting().create()
				.toJson(ArgumentRegistry.a(dispatcher, dispatcher.getRoot())), file, StandardCharsets.UTF_8);
	}

	@Override
	public org.bukkit.advancement.Advancement getAdvancement(CommandContext<CommandListenerWrapper> cmdCtx, String key)
			throws CommandSyntaxException {
		return ArgumentMinecraftKeyRegistered.a(cmdCtx, key).bukkit;
	}

	@Override
	public float getAngle(CommandContext<CommandListenerWrapper> cmdCtx, String key) {
		return ArgumentAngle.a(cmdCtx, key);
	}

	@Override
	public EnumSet<Axis> getAxis(CommandContext<CommandListenerWrapper> cmdCtx, String key) {
		EnumSet<Axis> set = EnumSet.noneOf(Axis.class);
		EnumSet<EnumAxis> parsedEnumSet = ArgumentRotationAxis.a(cmdCtx, key);
		for (EnumAxis element : parsedEnumSet) {
			switch (element) {
			case X -> set.add(Axis.X);
			case Y -> set.add(Axis.Y);
			case Z -> set.add(Axis.Z);
			}
		}
		return set;
	}

	@Override
	public Biome getBiome(CommandContext<CommandListenerWrapper> cmdCtx, String key) {
		return Biome.valueOf(cmdCtx.getArgument(key, MinecraftKey.class).getKey().toUpperCase());
	}

	@Override
	public Predicate<Block> getBlockPredicate(CommandContext<CommandListenerWrapper> cmdCtx, String key) throws CommandSyntaxException {
		Predicate<ShapeDetectorBlock> predicate = ArgumentBlockPredicate.a(cmdCtx, key);
		return (Block block) -> {
			return predicate.test(new ShapeDetectorBlock(getCLW(cmdCtx).getWorld(),
					new BlockPosition(block.getX(), block.getY(), block.getZ()), true));
		};
	}

	@Override
	public BlockData getBlockState(CommandContext<CommandListenerWrapper> cmdCtx, String key) {
		return CraftBlockData.fromData(ArgumentTile.a(cmdCtx, key).a());
	}

	@Override
	public com.mojang.brigadier.CommandDispatcher<CommandListenerWrapper> getBrigadierDispatcher() {
		return MINECRAFT_SERVER.getCommandDispatcher().a();
	}

	@Override
	public BaseComponent[] getChat(CommandContext<CommandListenerWrapper> cmdCtx, String key) throws CommandSyntaxException {
		return ComponentSerializer.parse(ChatSerializer.a(ArgumentChat.a(cmdCtx, key)));
	}

	@Override
	public ChatColor getChatColor(CommandContext<CommandListenerWrapper> cmdCtx, String str) {
		return CraftChatMessage.getColor(ArgumentChatFormat.a(cmdCtx, str));
	}

	@Override
	public BaseComponent[] getChatComponent(CommandContext<CommandListenerWrapper> cmdCtx, String str) {
		return ComponentSerializer.parse(ChatSerializer.a(ArgumentChatComponent.a(cmdCtx, str)));
	}

	private CommandListenerWrapper getCLW(CommandContext<CommandListenerWrapper> cmdCtx) {
		return cmdCtx.getSource();
	}

	@Override
	public CommandSender getCommandSenderForCLW(CommandListenerWrapper clw) {
		try {
			return clw.getBukkitSender();
		} catch (UnsupportedOperationException e) {
			return null;
		}
	}

	@Override
	public Environment getDimension(CommandContext<CommandListenerWrapper> cmdCtx, String key) throws CommandSyntaxException {
		return ArgumentDimension.a(cmdCtx, key).getWorld().getEnvironment();
	}

	@Override
	public Enchantment getEnchantment(CommandContext<CommandListenerWrapper> cmdCtx, String str) {
		return new CraftEnchantment(ArgumentEnchantment.a(cmdCtx, str));
	}

	@Override
	public Object getEntitySelector(CommandContext<CommandListenerWrapper> cmdCtx, String str, dev.jorel.commandapi.arguments.EntitySelectorArgument.EntitySelector selector)
			throws CommandSyntaxException {
		
		EntitySelector argument = cmdCtx.getArgument(str, EntitySelector.class);
		EntitySelector_checkPermissions.set(argument, false);
		
		return switch (selector) {
		case MANY_ENTITIES:
			// ArgumentEntity.c -> EntitySelector.getEntities
			try {
				yield argument.getEntities(cmdCtx.getSource()).stream()
						.map(entity -> (org.bukkit.entity.Entity) ((Entity) entity).getBukkitEntity())
						.collect(Collectors.toList());
			} catch (CommandSyntaxException e) {
				yield new ArrayList<org.bukkit.entity.Entity>();
			}
		case MANY_PLAYERS:
			// ArgumentEntity.d -> EntitySelector.d
			try {
				yield argument.d(cmdCtx.getSource()).stream()
						.map(player -> (Player) ((Entity) player).getBukkitEntity()).collect(Collectors.toList());
			} catch (CommandSyntaxException e) {
				yield new ArrayList<Player>();
			}
		case ONE_ENTITY:
			// ArgumentEntity.a -> EntitySelector.a
			yield (org.bukkit.entity.Entity) argument.a(cmdCtx.getSource()).getBukkitEntity();
		case ONE_PLAYER:
			// ArgumentEntity.e -> EntitySelector.c
			yield (Player) argument.c(cmdCtx.getSource()).getBukkitEntity();
		};
	}

	@SuppressWarnings("deprecation")
	@Override
	public EntityType getEntityType(CommandContext<CommandListenerWrapper> cmdCtx, String str) throws CommandSyntaxException {
		return EntityType.fromName(EntityTypes.getName(IRegistry.ENTITY_TYPE.get(ArgumentEntitySummon.a(cmdCtx, str))).getKey());
	}

	@Override
	public FloatRange getFloatRange(CommandContext<CommandListenerWrapper> cmdCtx, String key) {
		CriterionConditionValue.FloatRange range = (CriterionConditionValue.FloatRange) cmdCtx.getArgument(key,
				CriterionConditionValue.FloatRange.class);
		float low = range.a() == null ? -Float.MAX_VALUE : range.a();
		float high = range.b() == null ? Float.MAX_VALUE : range.b();
		return new FloatRange(low, high);
	}
	
	@Override
	public Set<NamespacedKey> getFunctions() {
		return StreamSupport.stream(MINECRAFT_SERVER.getFunctionData().f().spliterator(), false).map(NMS_1_16_R3::fromMinecrafKey).collect(Collectors.toSet());
	}
	
	@Override
	public Set<NamespacedKey> getTags() {
		return StreamSupport.stream(MINECRAFT_SERVER.getFunctionData().g().spliterator(), false).map(NMS_1_16_R3::fromMinecrafKey).collect(Collectors.toSet());
	}
	
	@Override
	public CommandListenerWrapper getCLWFromCommandSender(CommandSender sender) {
		return VanillaCommandWrapper.getListener(sender);
	}
	
	//Converts NMS function to SimpleFunctionWrapper
	private SimpleFunctionWrapper convertFunction(CustomFunction customFunction) {
		NamespacedKey minecraftKey = fromMinecrafKey(customFunction.a());

		CustomFunctionData customFunctionData = MINECRAFT_SERVER.getFunctionData();

		ToIntBiFunction<CustomFunction, CommandListenerWrapper> obj = customFunctionData::a;
		ToIntFunction<CommandListenerWrapper> appliedObj = clw -> obj.applyAsInt(customFunction, clw);

		return new SimpleFunctionWrapper(minecraftKey, appliedObj,
				Arrays.stream(customFunction.b()).map(Object::toString).toArray(String[]::new));
	}
	
	@Override
	public SimpleFunctionWrapper[] getTag(NamespacedKey key) {
		MinecraftKey minecraftKey = new MinecraftKey(key.getNamespace(), key.getKey());
		CustomFunctionData functionData = MINECRAFT_SERVER.getFunctionData();
		return functionData.b(minecraftKey).getTagged().stream().map(this::convertFunction).toArray(SimpleFunctionWrapper[]::new);
	}
	
	@Override
	public SimpleFunctionWrapper getFunction(NamespacedKey key) {
		MinecraftKey minecraftKey = new MinecraftKey(key.getNamespace(), key.getKey());
		CustomFunctionData functionData = MINECRAFT_SERVER.getFunctionData();
		return convertFunction(functionData.a(minecraftKey).get());
	}

	@Override
	public FunctionWrapper[] getFunction(CommandContext<CommandListenerWrapper> cmdCtx, String str) throws CommandSyntaxException {
		Collection<CustomFunction> customFuncList = ArgumentTag.a(cmdCtx, str);
		FunctionWrapper[] result = new FunctionWrapper[customFuncList.size()];
		CommandListenerWrapper commandListenerWrapper = getCLW(cmdCtx).a().b(2);

		int count = 0;
		for (CustomFunction customFunction : customFuncList) { 
			result[count++] = FunctionWrapper.fromSimpleFunctionWrapper(convertFunction(customFunction), commandListenerWrapper, e -> {
				return getCLW(cmdCtx).a(((CraftEntity) e).getHandle());
			});
		}

		return result;
	}

	@Override
	public IntegerRange getIntRange(CommandContext<CommandListenerWrapper> cmdCtx, String key) {
		CriterionConditionValue.IntegerRange range = ArgumentCriterionValue.b.a(cmdCtx, key);
		int low = range.a() == null ? Integer.MIN_VALUE : range.a();
		int high = range.b() == null ? Integer.MAX_VALUE : range.b();
		return new IntegerRange(low, high);
	}

	@Override
	public org.bukkit.inventory.ItemStack getItemStack(CommandContext<CommandListenerWrapper> cmdCtx, String str)
			throws CommandSyntaxException {
		return CraftItemStack.asBukkitCopy(ArgumentItemStack.a(cmdCtx, str).a(1, false));
	}

	@Override
	public Predicate<org.bukkit.inventory.ItemStack> getItemStackPredicate(CommandContext<CommandListenerWrapper> cmdCtx, String key)
			throws CommandSyntaxException {
		Predicate<ItemStack> predicate = ArgumentItemPredicate.a(cmdCtx, key);
		return item -> predicate.test(CraftItemStack.asNMSCopy(item));
	}

	@Override
	public String getKeyedAsString(CommandContext<CommandListenerWrapper> cmdCtx, String key) throws CommandSyntaxException {
		MinecraftKey minecraftKey = ArgumentMinecraftKeyRegistered.e(cmdCtx, key);
		return minecraftKey.toString();
	}

	@Override
	public Location getLocation(CommandContext<CommandListenerWrapper> cmdCtx, String str, LocationType locationType)
			throws CommandSyntaxException {
		return switch (locationType) {
		case BLOCK_POSITION:
			BlockPosition blockPos = ArgumentPosition.a(cmdCtx, str);
			yield new Location(getWorldForCLW(getCLW(cmdCtx)), blockPos.getX(), blockPos.getY(),
					blockPos.getZ());
		case PRECISE_POSITION:
			Vec3D vecPos = ArgumentVec3.a(cmdCtx, str);
			yield new Location(getWorldForCLW(getCLW(cmdCtx)), vecPos.x, vecPos.y, vecPos.z);
		};
	}

	@Override
	public Location2D getLocation2D(CommandContext<CommandListenerWrapper> cmdCtx, String key, LocationType locationType2d)
			throws CommandSyntaxException {
		return switch (locationType2d) {
		case BLOCK_POSITION:
			BlockPosition2D blockPos = ArgumentVec2I.a(cmdCtx, key);
			yield new Location2D(getWorldForCLW(getCLW(cmdCtx)), blockPos.a, blockPos.b);
		case PRECISE_POSITION:
			Vec2F vecPos = ArgumentVec2.a(cmdCtx, key);
			yield new Location2D(getWorldForCLW(getCLW(cmdCtx)), vecPos.i, vecPos.j);
		};
	}

	@Override
	public org.bukkit.loot.LootTable getLootTable(CommandContext<CommandListenerWrapper> cmdCtx, String str) {
		MinecraftKey minecraftKey = ArgumentMinecraftKeyRegistered.e(cmdCtx, str);
		LootTable lootTable = getCLW(cmdCtx).getServer().getLootTableRegistry().getLootTable(minecraftKey);
		return new CraftLootTable(fromMinecrafKey(minecraftKey), lootTable);
	}

	@Override
	public MathOperation getMathOperation(CommandContext<CommandListenerWrapper> cmdCtx, String key) throws CommandSyntaxException {
		ArgumentMathOperation.a result = ArgumentMathOperation.a(cmdCtx, key);
		Scoreboard board = new Scoreboard();
		ScoreboardScore tester_left = new ScoreboardScore(board, null, null);
		ScoreboardScore tester_right = new ScoreboardScore(board, null, null);

		tester_left.setScore(6);
		tester_right.setScore(2);
		result.apply(tester_left, tester_right);

		return switch (tester_left.getScore()) {
		case 8 ->  MathOperation.ADD;
		case 4 ->  MathOperation.SUBTRACT;
		case 12 -> MathOperation.MULTIPLY;
		case 3 ->  MathOperation.DIVIDE;
		case 0 ->  MathOperation.MOD;
		case 6 ->  MathOperation.MAX;
		case 2 -> {
			if (tester_right.getScore() == 6) {
				yield MathOperation.SWAP;
			}
			tester_left.setScore(2);
			tester_right.setScore(6);
			result.apply(tester_left, tester_right);
			if (tester_left.getScore() == 2) {
				yield MathOperation.MIN;
			} else {
				yield MathOperation.ASSIGN;	
			}
		}
		default -> null;
		};
	}

	@Override
	public NBTContainer getNBTCompound(CommandContext<CommandListenerWrapper> cmdCtx, String key) {
		return new NBTContainer(ArgumentNBTTag.a(cmdCtx, key));
	}

	@Override
	public String getObjective(CommandContext<CommandListenerWrapper> cmdCtx, String key)
			throws IllegalArgumentException, CommandSyntaxException {
		return ArgumentScoreboardObjective.a(cmdCtx, key).getName();
	}

	@Override
	public String getObjectiveCriteria(CommandContext<CommandListenerWrapper> cmdCtx, String key) {
		return ArgumentScoreboardCriteria.a(cmdCtx, key).getName();
	}

	@Override
	public Particle getParticle(CommandContext<CommandListenerWrapper> cmdCtx, String str) {
		return CraftParticle.toBukkit(ArgumentParticle.a(cmdCtx, str));
	}

	@Override
	public Player getPlayer(CommandContext<CommandListenerWrapper> cmdCtx, String str) throws CommandSyntaxException {
		Player target = Bukkit.getPlayer(((GameProfile) ArgumentProfile.a(cmdCtx, str).iterator().next()).getId());
		if (target == null) {
			throw ArgumentProfile.a.create();
		} else {
			return target;
		}
	}

	@Override
	public PotionEffectType getPotionEffect(CommandContext<CommandListenerWrapper> cmdCtx, String str) throws CommandSyntaxException {
		return new CraftPotionEffectType(ArgumentMobEffect.a(cmdCtx, str));
	}

	@Override
	public ComplexRecipe getRecipe(CommandContext<CommandListenerWrapper> cmdCtx, String key) throws CommandSyntaxException {
		IRecipe<?> recipe = ArgumentMinecraftKeyRegistered.b(cmdCtx, key);
		return new ComplexRecipe() {

			@Override
			public NamespacedKey getKey() {
				return NMS_1_16_R3.fromMinecrafKey(recipe.getKey());
			}

			@Override
			public org.bukkit.inventory.ItemStack getResult() {
				return recipe.toBukkitRecipe().getResult();
			}
		};
	}

	@Override
	public Rotation getRotation(CommandContext<CommandListenerWrapper> cmdCtx, String key) {
		Vec2F vec = ArgumentRotation.a(cmdCtx, key).b(getCLW(cmdCtx));
		return new Rotation(vec.i, vec.j);
	}

	@Override
	public ScoreboardSlot getScoreboardSlot(CommandContext<CommandListenerWrapper> cmdCtx, String key) {
		return new ScoreboardSlot(ArgumentScoreboardSlot.a(cmdCtx, key));
	}

	@Override
	public Collection<String> getScoreHolderMultiple(CommandContext<CommandListenerWrapper> cmdCtx, String key) throws CommandSyntaxException {
		return ArgumentScoreholder.b(cmdCtx, key);
	}

	@Override
	public String getScoreHolderSingle(CommandContext<CommandListenerWrapper> cmdCtx, String key) throws CommandSyntaxException {
		return ArgumentScoreholder.a(cmdCtx, key);
	}

	@Override
	public CommandSender getSenderForCommand(CommandContext<CommandListenerWrapper> cmdCtx, boolean isNative) {
		CommandListenerWrapper clw = getCLW(cmdCtx);

		CommandSender sender = clw.getBukkitSender();
		Vec3D pos = clw.getPosition();
		Vec2F rot = clw.i();
		World world = getWorldForCLW(clw);
		Location location = new Location(world, pos.getX(), pos.getY(), pos.getZ(), rot.j, rot.i);

		Entity proxyEntity = clw.getEntity();
		CommandSender proxy = proxyEntity == null ? null : ((Entity) proxyEntity).getBukkitEntity();
		if (isNative || (proxy != null && !sender.equals(proxy))) {
			return new NativeProxyCommandSender(sender, proxy, location, world);
		} else {
			return sender;
		}
	}

	@Override
	public SimpleCommandMap getSimpleCommandMap() {
		return ((CraftServer) Bukkit.getServer()).getCommandMap();
	}

	@Override
	public Sound getSound(CommandContext<CommandListenerWrapper> cmdCtx, String key) {
<<<<<<< HEAD
		MinecraftKey minecraftKey = ArgumentMinecraftKeyRegistered.e(cmdCtx, key);
		for (CraftSound sound : CraftSound.values()) {
			if (CraftSound_minecraftKey.get(sound).equals(minecraftKey.getKey())) {
				return Sound.valueOf(sound.name());
			}
		}
		return null;
=======
		return CraftSound.getBukkit(IRegistry.SOUND_EVENT.get(ArgumentMinecraftKeyRegistered.e(cmdCtx, key)));
>>>>>>> 162b4bf2
	}

	@Override
	public SuggestionProvider<CommandListenerWrapper> getSuggestionProvider(SuggestionProviders provider) {
		return switch (provider) {
		case FUNCTION -> 
			(context, builder) -> {
				CustomFunctionData functionData = MINECRAFT_SERVER.getFunctionData();
				ICompletionProvider.a(functionData.g(), builder, "#");
				return ICompletionProvider.a(functionData.f(), builder);
			};
		case RECIPES -> CompletionProviders.b;
		case SOUNDS -> CompletionProviders.c;
		case ADVANCEMENTS ->
			(cmdCtx, builder) -> {
				return ICompletionProvider.a(MINECRAFT_SERVER.getAdvancementData().getAdvancements().stream().map(Advancement::getName), builder);
			};
		case LOOT_TABLES ->
			(context, builder) -> {
				return ICompletionProvider.a(getCLW(context).getServer().getLootTableRegistry().a(), builder);
			};
		case BIOMES -> CompletionProviders.d;
		case ENTITIES -> CompletionProviders.e;
		default -> (context, builder) -> Suggestions.empty();
		};
	}

	@Override
	public String getTeam(CommandContext<CommandListenerWrapper> cmdCtx, String key) throws CommandSyntaxException {
		return ArgumentScoreboardTeam.a(cmdCtx, key).getName();
	}

	@Override
	public int getTime(CommandContext<CommandListenerWrapper> cmdCtx, String key) {
		return (Integer) cmdCtx.getArgument(key, Integer.class);
	}

	@Override
	public UUID getUUID(CommandContext<CommandListenerWrapper> cmdCtx, String key) {
		return ArgumentUUID.a(cmdCtx, key);
	}

	@Override
	public boolean isVanillaCommandWrapper(Command command) {
		return command instanceof VanillaCommandWrapper;
	}

	@Override
	public void reloadDataPacks()
			throws NoSuchFieldException, SecurityException, IllegalArgumentException, IllegalAccessException {
		CommandAPI.getLog().info("Reloading datapacks...");

		// Get previously declared recipes to be re-registered later
		Iterator<Recipe> recipes = Bukkit.recipeIterator();

		// Update the commandDispatcher with the current server's commandDispatcher
		DataPackResources datapackResources = MINECRAFT_SERVER.dataPackResources;
		datapackResources.commandDispatcher = MINECRAFT_SERVER.getCommandDispatcher();

		// Reflection doesn't need to be cached because this only executes once at server startup
		int g = (int) CustomFunctionManager_g.get(datapackResources.a()); // Related to the permission required to run this function?

		// Update the CustomFunctionManager for the datapackResources which now has the
		// new commandDispatcher
		DataPackResources_i.set(datapackResources, new CustomFunctionManager(g, datapackResources.commandDispatcher.a()));

		// Construct the new CompletableFuture that now uses datapackResources
		IReloadableResourceManager reloadableResourceManager = (IReloadableResourceManager) DataPackResources_b.get(datapackResources);

		CompletableFuture<Unit> unit = (CompletableFuture<Unit>) DataPackResources_a.get(null);
		CompletableFuture<Unit> unitCompletableFuture = reloadableResourceManager.a(SystemUtils.f(), Runnable::run,
				MINECRAFT_SERVER.getResourcePackRepository().f(), unit);

		CompletableFuture<DataPackResources> completablefuture = unitCompletableFuture
				.whenComplete((Unit u, Throwable t) -> {
					if (t != null) {
						datapackResources.close();
					}

				}).thenApply((Unit u) -> {
					return datapackResources;
				});

		// Run the completableFuture and bind tags
		try {
			((DataPackResources) completablefuture.get()).i();

			// Register recipes again because reloading datapacks removes all non-vanilla
			// recipes
			recipes.forEachRemaining(recipe -> {
				try {
					Bukkit.addRecipe(recipe);
					if (recipe instanceof Keyed keyedRecipe) {
						CommandAPI.logInfo("Re-registering recipe: " + keyedRecipe.getKey());
					}
				} catch (Exception e) {
					// Can't re-register registered recipes. Not an error.
				}
			});

			CommandAPI.getLog().info("Finished reloading datapacks");
		} catch (Exception e) {
			CommandAPI.getLog().log(Level.WARNING,
					"Failed to load datapacks, can't proceed with normal server load procedure. Try fixing your datapacks?",
					e);
		}
	}

	@Override
	public void resendPackets(Player player) {
		MINECRAFT_SERVER.getCommandDispatcher().a(((CraftPlayer) player).getHandle());
	}

	@Override
	public Component getAdventureChatComponent(CommandContext<CommandListenerWrapper> cmdCtx, String key) {
		return GsonComponentSerializer.gson().deserialize(ChatSerializer.a(ArgumentChatComponent.a(cmdCtx, key)));
	}

	@Override
	public World getWorldForCLW(CommandListenerWrapper clw) {
		return (clw.getWorld() == null) ? null : clw.getWorld().getWorld();
	}
}<|MERGE_RESOLUTION|>--- conflicted
+++ resolved
@@ -801,17 +801,7 @@
 
 	@Override
 	public Sound getSound(CommandContext<CommandListenerWrapper> cmdCtx, String key) {
-<<<<<<< HEAD
-		MinecraftKey minecraftKey = ArgumentMinecraftKeyRegistered.e(cmdCtx, key);
-		for (CraftSound sound : CraftSound.values()) {
-			if (CraftSound_minecraftKey.get(sound).equals(minecraftKey.getKey())) {
-				return Sound.valueOf(sound.name());
-			}
-		}
-		return null;
-=======
 		return CraftSound.getBukkit(IRegistry.SOUND_EVENT.get(ArgumentMinecraftKeyRegistered.e(cmdCtx, key)));
->>>>>>> 162b4bf2
 	}
 
 	@Override

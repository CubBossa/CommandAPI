--- conflicted
+++ resolved
@@ -132,11 +132,7 @@
 
 ```gradle
 dependencies {
-<<<<<<< HEAD
-    compile "dev.jorel:commandapi-shade:5.12"   
-=======
     compile "dev.jorel.CommandAPI:commandapi-shade:5.12"   
->>>>>>> 162b4bf2
 }
 ```
 
@@ -145,11 +141,7 @@
 ```gradle
 shadowJar {
 	dependencies {
-<<<<<<< HEAD
-		include dependency("dev.jorel:commandapi-shade:5.12")
-=======
 		include dependency("dev.jorel.CommandAPI:commandapi-shade:5.12")
->>>>>>> 162b4bf2
 	}
 }
 ```

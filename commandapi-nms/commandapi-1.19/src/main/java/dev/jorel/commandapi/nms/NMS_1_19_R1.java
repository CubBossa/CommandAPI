/*******************************************************************************
 * Copyright 2018, 2021 Jorel Ali (Skepter) - MIT License
 *
 * Permission is hereby granted, free of charge, to any person obtaining a copy of
 * this software and associated documentation files (the "Software"), to deal in
 * the Software without restriction, including without limitation the rights to
 * use, copy, modify, merge, publish, distribute, sublicense, and/or sell copies of
 * the Software, and to permit persons to whom the Software is furnished to do so,
 * subject to the following conditions:
 *
 * The above copyright notice and this permission notice shall be included in all
 * copies or substantial portions of the Software.
 *
 * THE SOFTWARE IS PROVIDED "AS IS", WITHOUT WARRANTY OF ANY KIND, EXPRESS OR
 * IMPLIED, INCLUDING BUT NOT LIMITED TO THE WARRANTIES OF MERCHANTABILITY, FITNESS
 * FOR A PARTICULAR PURPOSE AND NONINFRINGEMENT. IN NO EVENT SHALL THE AUTHORS OR
 * COPYRIGHT HOLDERS BE LIABLE FOR ANY CLAIM, DAMAGES OR OTHER LIABILITY, WHETHER
 * IN AN ACTION OF CONTRACT, TORT OR OTHERWISE, ARISING FROM, OUT OF OR IN
 * CONNECTION WITH THE SOFTWARE OR THE USE OR OTHER DEALINGS IN THE SOFTWARE.
 *******************************************************************************/
package dev.jorel.commandapi.nms;

<<<<<<< HEAD
import java.io.File;
import java.io.IOException;
import java.io.PrintWriter;
import java.io.StringWriter;
import java.lang.invoke.MethodHandles;
import java.lang.invoke.VarHandle;
import java.nio.charset.StandardCharsets;
import java.util.ArrayList;
import java.util.Collection;
import java.util.HashSet;
import java.util.Iterator;
import java.util.List;
import java.util.ListIterator;
import java.util.Map;
import java.util.Set;
import java.util.UUID;
import java.util.concurrent.CompletableFuture;
import java.util.function.Predicate;
import java.util.function.ToIntFunction;

import com.mojang.brigadier.Message;
import net.md_5.bungee.api.chat.BaseComponent;
import net.md_5.bungee.chat.ComponentSerializer;
import org.bukkit.Bukkit;
import org.bukkit.ChatColor;
import org.bukkit.Color;
import org.bukkit.Keyed;
import org.bukkit.Location;
import org.bukkit.NamespacedKey;
import org.bukkit.Particle;
import org.bukkit.Particle.DustOptions;
import org.bukkit.Particle.DustTransition;
import org.bukkit.Sound;
import org.bukkit.Vibration;
import org.bukkit.Vibration.Destination;
import org.bukkit.Vibration.Destination.BlockDestination;
import org.bukkit.Vibration.Destination.EntityDestination;
import org.bukkit.World;
import org.bukkit.block.Biome;
import org.bukkit.block.Block;
import org.bukkit.block.data.BlockData;
import org.bukkit.command.Command;
import org.bukkit.command.CommandSender;
import org.bukkit.command.SimpleCommandMap;
import org.bukkit.craftbukkit.v1_19_R1.CraftLootTable;
import org.bukkit.craftbukkit.v1_19_R1.CraftParticle;
import org.bukkit.craftbukkit.v1_19_R1.CraftServer;
import org.bukkit.craftbukkit.v1_19_R1.CraftSound;
import org.bukkit.craftbukkit.v1_19_R1.block.data.CraftBlockData;
import org.bukkit.craftbukkit.v1_19_R1.command.VanillaCommandWrapper;
import org.bukkit.craftbukkit.v1_19_R1.enchantments.CraftEnchantment;
import org.bukkit.craftbukkit.v1_19_R1.entity.CraftEntity;
=======
>>>>>>> e1017ba1
import org.bukkit.craftbukkit.v1_19_R1.entity.CraftPlayer;
import org.bukkit.entity.Player;
import org.bukkit.plugin.Plugin;

import com.mojang.brigadier.CommandDispatcher;
import com.mojang.datafixers.util.Either;

import dev.jorel.commandapi.preprocessor.Differs;
import dev.jorel.commandapi.preprocessor.NMSMeta;
import dev.jorel.commandapi.preprocessor.RequireField;
import io.netty.channel.Channel;
import net.minecraft.commands.arguments.selector.EntitySelector;
import net.minecraft.server.ServerFunctionLibrary;
import net.minecraft.world.level.gameevent.EntityPositionSource;

// Mojang-Mapped reflection
/**
 * NMS implementation for Minecraft 1.19
 */
@NMSMeta(compatibleWith = "1.19")
@RequireField(in = ServerFunctionLibrary.class, name = "dispatcher", ofType = CommandDispatcher.class)
@RequireField(in = EntitySelector.class, name = "usesSelector", ofType = boolean.class)
@RequireField(in = EntityPositionSource.class, name = "entityOrUuidOrId", ofType = Either.class)
public class NMS_1_19_R1 extends NMS_1_19_Common {
	
	@Override
	public String[] compatibleVersions() {
		return new String[] { "1.19" };
	}

	@Differs(from = "1.19", by = "Use of 1.19.1 chat preview handler")
	@Override
	public void hookChatPreview(Plugin plugin, Player player) {
		final Channel playerChannel = ((CraftPlayer) player).getHandle().connection.connection.channel;
		if (playerChannel.pipeline().get("CommandAPI_" + player.getName()) == null) {
			playerChannel.pipeline().addBefore("packet_handler", "CommandAPI_" + player.getName(), new NMS_1_19_R1_ChatPreviewHandler(this, plugin, player));
		}
	}

<<<<<<< HEAD
	@Override
	public boolean isVanillaCommandWrapper(Command command) {
		return command instanceof VanillaCommandWrapper;
	}

	@Override
	public void reloadDataPacks() {
		CommandAPI.logNormal("Reloading datapacks...");

		// Get previously declared recipes to be re-registered later
		Iterator<Recipe> recipes = Bukkit.recipeIterator();

		// Update the commandDispatcher with the current server's commandDispatcher
		ReloadableResources serverResources = MINECRAFT_SERVER.resources;
		serverResources.managers().commands = MINECRAFT_SERVER.getCommands();

		// Update the ServerFunctionLibrary's command dispatcher with the new one
		try {
			CommandAPIHandler.getInstance().getField(ServerFunctionLibrary.class, "i")
					.set(serverResources.managers().getFunctionLibrary(), getBrigadierDispatcher());
		} catch (ReflectiveOperationException e) {
			e.printStackTrace();
		}

		// From MINECRAFT_SERVER.reloadResources //
		// Discover new packs
		Collection<String> collection;
		{
			List<String> packIDs = new ArrayList<>(MINECRAFT_SERVER.getPackRepository().getSelectedIds());
			List<String> disabledPacks = MINECRAFT_SERVER.getWorldData().getDataPackConfig().getDisabled();

			for (String availablePack : MINECRAFT_SERVER.getPackRepository().getAvailableIds()) {
				// Add every other available pack that is not disabled
				// and is not already in the list of existing packs
				if (!disabledPacks.contains(availablePack) && !packIDs.contains(availablePack)) {
					packIDs.add(availablePack);
				}
			}
			collection = packIDs;
		}

		Frozen registryAccess = MINECRAFT_SERVER.registryAccess();

		// Step 1: Construct an async supplier of a list of all resource packs to
		// be loaded in the reload phase
		CompletableFuture<List<PackResources>> first = CompletableFuture.supplyAsync(() -> {
			PackRepository serverPackRepository = MINECRAFT_SERVER.getPackRepository();

			List<PackResources> packResources = new ArrayList<>();
			for (String packID : collection) {
				Pack pack = serverPackRepository.getPack(packID);
				if (pack != null) {
					packResources.add(pack.open());
				}
			}
			return packResources;
		});

		// Step 2: Convert all of the resource packs into ReloadableResources which
		// are replaced by our custom server resources with defined commands
		CompletableFuture<ReloadableResources> second = first.thenCompose(packResources -> {
			MultiPackResourceManager resourceManager = new MultiPackResourceManager(PackType.SERVER_DATA,
					packResources);

			// Not using packResources, because we really really want this to work
			CompletableFuture<?> simpleReloadInstance = SimpleReloadInstance.create(
					resourceManager, serverResources.managers().listeners(), MINECRAFT_SERVER.executor,
					MINECRAFT_SERVER, CompletableFuture
							.completedFuture(Unit.INSTANCE) /* ReloadableServerResources.DATA_RELOAD_INITIAL_TASK */,
					LogUtils.getLogger().isDebugEnabled()).done();

			return simpleReloadInstance.thenApply(x -> serverResources);
		});

		// Step 3: Actually load all of the resources
		CompletableFuture<Void> third = second.thenAcceptAsync(resources -> {
			MINECRAFT_SERVER.resources.close();
			MINECRAFT_SERVER.resources = serverResources;
			MINECRAFT_SERVER.server.syncCommands();
			MINECRAFT_SERVER.getPackRepository().setSelected(collection);

			// MINECRAFT_SERVER.getSelectedPacks
			Collection<String> selectedIDs = MINECRAFT_SERVER.getPackRepository().getSelectedIds();
			List<String> enabledIDs = ImmutableList.copyOf(selectedIDs);
			List<String> disabledIDs = new ArrayList<>(MINECRAFT_SERVER.getPackRepository().getAvailableIds());

			ListIterator<String> disabledIDsIterator = disabledIDs.listIterator();
			while (disabledIDsIterator.hasNext()) {
				if (enabledIDs.contains(disabledIDsIterator.next())) {
					disabledIDsIterator.remove();
				}
			}

			MINECRAFT_SERVER.getWorldData().setDataPackConfig(new DataPackConfig(enabledIDs, disabledIDs));
			MINECRAFT_SERVER.resources.managers().updateRegistryTags(registryAccess);
			// May need to be commented out, may not. Comment it out just in case.
			// For some reason, calling getPlayerList().saveAll() may just hang
			// the server indefinitely. Not sure why!
			// MINECRAFT_SERVER.getPlayerList().saveAll();
			// MINECRAFT_SERVER.getPlayerList().reloadResources();
			// MINECRAFT_SERVER.getFunctions().replaceLibrary(MINECRAFT_SERVER.resources.managers().getFunctionLibrary());
			MINECRAFT_SERVER.getStructureManager()
					.onResourceManagerReload(MINECRAFT_SERVER.resources.resourceManager());
		});

		// Step 4: Block the thread until everything's done
		if (MINECRAFT_SERVER.isSameThread()) {
			MINECRAFT_SERVER.managedBlock(third::isDone);
		}

		// Run the completableFuture (and bind tags?)
		try {
			third.get();

			// Register recipes again because reloading datapacks removes all non-vanilla
			// recipes
			Recipe recipe;
			while (recipes.hasNext()) {
				recipe = recipes.next();
				try {
					Bukkit.addRecipe(recipe);
					if (recipe instanceof Keyed keyedRecipe) {
						CommandAPI.logInfo("Re-registering recipe: " + keyedRecipe.getKey());
					}
				} catch (Exception e) {
					continue; // Can't re-register registered recipes. Not an error.
				}
			}

			CommandAPI.logNormal("Finished reloading datapacks");
		} catch (Exception e) {
			StringWriter stringWriter = new StringWriter();
			PrintWriter printWriter = new PrintWriter(stringWriter);
			e.printStackTrace(printWriter);

			CommandAPI.logError(
					"Failed to load datapacks, can't proceed with normal server load procedure. Try fixing your datapacks?\n"
							+ stringWriter.toString());
		}
	}
	
	@Override
	public void resendPackets(Player player) {
		MINECRAFT_SERVER.getCommands().sendCommands(((CraftPlayer) player).getHandle());
	}
	
	@Differs(from = "1.18.2", by = "Chat preview!")
	@Override
	public void unhookChatPreview(Player player) {
		final Channel channel = ((CraftPlayer) player).getHandle().connection.connection.channel;
		if (channel.pipeline().get("CommandAPI_" + player.getName()) != null) {
			channel.eventLoop().submit(() -> channel.pipeline().remove("CommandAPI_" + player.getName()));
		}
	}

	@Override
	public Message componentsToMessage(final BaseComponent... components) {
		return Serializer.fromJson(ComponentSerializer.toString(components));
	}

=======
>>>>>>> e1017ba1
}<|MERGE_RESOLUTION|>--- conflicted
+++ resolved
@@ -20,61 +20,6 @@
  *******************************************************************************/
 package dev.jorel.commandapi.nms;
 
-<<<<<<< HEAD
-import java.io.File;
-import java.io.IOException;
-import java.io.PrintWriter;
-import java.io.StringWriter;
-import java.lang.invoke.MethodHandles;
-import java.lang.invoke.VarHandle;
-import java.nio.charset.StandardCharsets;
-import java.util.ArrayList;
-import java.util.Collection;
-import java.util.HashSet;
-import java.util.Iterator;
-import java.util.List;
-import java.util.ListIterator;
-import java.util.Map;
-import java.util.Set;
-import java.util.UUID;
-import java.util.concurrent.CompletableFuture;
-import java.util.function.Predicate;
-import java.util.function.ToIntFunction;
-
-import com.mojang.brigadier.Message;
-import net.md_5.bungee.api.chat.BaseComponent;
-import net.md_5.bungee.chat.ComponentSerializer;
-import org.bukkit.Bukkit;
-import org.bukkit.ChatColor;
-import org.bukkit.Color;
-import org.bukkit.Keyed;
-import org.bukkit.Location;
-import org.bukkit.NamespacedKey;
-import org.bukkit.Particle;
-import org.bukkit.Particle.DustOptions;
-import org.bukkit.Particle.DustTransition;
-import org.bukkit.Sound;
-import org.bukkit.Vibration;
-import org.bukkit.Vibration.Destination;
-import org.bukkit.Vibration.Destination.BlockDestination;
-import org.bukkit.Vibration.Destination.EntityDestination;
-import org.bukkit.World;
-import org.bukkit.block.Biome;
-import org.bukkit.block.Block;
-import org.bukkit.block.data.BlockData;
-import org.bukkit.command.Command;
-import org.bukkit.command.CommandSender;
-import org.bukkit.command.SimpleCommandMap;
-import org.bukkit.craftbukkit.v1_19_R1.CraftLootTable;
-import org.bukkit.craftbukkit.v1_19_R1.CraftParticle;
-import org.bukkit.craftbukkit.v1_19_R1.CraftServer;
-import org.bukkit.craftbukkit.v1_19_R1.CraftSound;
-import org.bukkit.craftbukkit.v1_19_R1.block.data.CraftBlockData;
-import org.bukkit.craftbukkit.v1_19_R1.command.VanillaCommandWrapper;
-import org.bukkit.craftbukkit.v1_19_R1.enchantments.CraftEnchantment;
-import org.bukkit.craftbukkit.v1_19_R1.entity.CraftEntity;
-=======
->>>>>>> e1017ba1
 import org.bukkit.craftbukkit.v1_19_R1.entity.CraftPlayer;
 import org.bukkit.entity.Player;
 import org.bukkit.plugin.Plugin;
@@ -114,167 +59,4 @@
 		}
 	}
 
-<<<<<<< HEAD
-	@Override
-	public boolean isVanillaCommandWrapper(Command command) {
-		return command instanceof VanillaCommandWrapper;
-	}
-
-	@Override
-	public void reloadDataPacks() {
-		CommandAPI.logNormal("Reloading datapacks...");
-
-		// Get previously declared recipes to be re-registered later
-		Iterator<Recipe> recipes = Bukkit.recipeIterator();
-
-		// Update the commandDispatcher with the current server's commandDispatcher
-		ReloadableResources serverResources = MINECRAFT_SERVER.resources;
-		serverResources.managers().commands = MINECRAFT_SERVER.getCommands();
-
-		// Update the ServerFunctionLibrary's command dispatcher with the new one
-		try {
-			CommandAPIHandler.getInstance().getField(ServerFunctionLibrary.class, "i")
-					.set(serverResources.managers().getFunctionLibrary(), getBrigadierDispatcher());
-		} catch (ReflectiveOperationException e) {
-			e.printStackTrace();
-		}
-
-		// From MINECRAFT_SERVER.reloadResources //
-		// Discover new packs
-		Collection<String> collection;
-		{
-			List<String> packIDs = new ArrayList<>(MINECRAFT_SERVER.getPackRepository().getSelectedIds());
-			List<String> disabledPacks = MINECRAFT_SERVER.getWorldData().getDataPackConfig().getDisabled();
-
-			for (String availablePack : MINECRAFT_SERVER.getPackRepository().getAvailableIds()) {
-				// Add every other available pack that is not disabled
-				// and is not already in the list of existing packs
-				if (!disabledPacks.contains(availablePack) && !packIDs.contains(availablePack)) {
-					packIDs.add(availablePack);
-				}
-			}
-			collection = packIDs;
-		}
-
-		Frozen registryAccess = MINECRAFT_SERVER.registryAccess();
-
-		// Step 1: Construct an async supplier of a list of all resource packs to
-		// be loaded in the reload phase
-		CompletableFuture<List<PackResources>> first = CompletableFuture.supplyAsync(() -> {
-			PackRepository serverPackRepository = MINECRAFT_SERVER.getPackRepository();
-
-			List<PackResources> packResources = new ArrayList<>();
-			for (String packID : collection) {
-				Pack pack = serverPackRepository.getPack(packID);
-				if (pack != null) {
-					packResources.add(pack.open());
-				}
-			}
-			return packResources;
-		});
-
-		// Step 2: Convert all of the resource packs into ReloadableResources which
-		// are replaced by our custom server resources with defined commands
-		CompletableFuture<ReloadableResources> second = first.thenCompose(packResources -> {
-			MultiPackResourceManager resourceManager = new MultiPackResourceManager(PackType.SERVER_DATA,
-					packResources);
-
-			// Not using packResources, because we really really want this to work
-			CompletableFuture<?> simpleReloadInstance = SimpleReloadInstance.create(
-					resourceManager, serverResources.managers().listeners(), MINECRAFT_SERVER.executor,
-					MINECRAFT_SERVER, CompletableFuture
-							.completedFuture(Unit.INSTANCE) /* ReloadableServerResources.DATA_RELOAD_INITIAL_TASK */,
-					LogUtils.getLogger().isDebugEnabled()).done();
-
-			return simpleReloadInstance.thenApply(x -> serverResources);
-		});
-
-		// Step 3: Actually load all of the resources
-		CompletableFuture<Void> third = second.thenAcceptAsync(resources -> {
-			MINECRAFT_SERVER.resources.close();
-			MINECRAFT_SERVER.resources = serverResources;
-			MINECRAFT_SERVER.server.syncCommands();
-			MINECRAFT_SERVER.getPackRepository().setSelected(collection);
-
-			// MINECRAFT_SERVER.getSelectedPacks
-			Collection<String> selectedIDs = MINECRAFT_SERVER.getPackRepository().getSelectedIds();
-			List<String> enabledIDs = ImmutableList.copyOf(selectedIDs);
-			List<String> disabledIDs = new ArrayList<>(MINECRAFT_SERVER.getPackRepository().getAvailableIds());
-
-			ListIterator<String> disabledIDsIterator = disabledIDs.listIterator();
-			while (disabledIDsIterator.hasNext()) {
-				if (enabledIDs.contains(disabledIDsIterator.next())) {
-					disabledIDsIterator.remove();
-				}
-			}
-
-			MINECRAFT_SERVER.getWorldData().setDataPackConfig(new DataPackConfig(enabledIDs, disabledIDs));
-			MINECRAFT_SERVER.resources.managers().updateRegistryTags(registryAccess);
-			// May need to be commented out, may not. Comment it out just in case.
-			// For some reason, calling getPlayerList().saveAll() may just hang
-			// the server indefinitely. Not sure why!
-			// MINECRAFT_SERVER.getPlayerList().saveAll();
-			// MINECRAFT_SERVER.getPlayerList().reloadResources();
-			// MINECRAFT_SERVER.getFunctions().replaceLibrary(MINECRAFT_SERVER.resources.managers().getFunctionLibrary());
-			MINECRAFT_SERVER.getStructureManager()
-					.onResourceManagerReload(MINECRAFT_SERVER.resources.resourceManager());
-		});
-
-		// Step 4: Block the thread until everything's done
-		if (MINECRAFT_SERVER.isSameThread()) {
-			MINECRAFT_SERVER.managedBlock(third::isDone);
-		}
-
-		// Run the completableFuture (and bind tags?)
-		try {
-			third.get();
-
-			// Register recipes again because reloading datapacks removes all non-vanilla
-			// recipes
-			Recipe recipe;
-			while (recipes.hasNext()) {
-				recipe = recipes.next();
-				try {
-					Bukkit.addRecipe(recipe);
-					if (recipe instanceof Keyed keyedRecipe) {
-						CommandAPI.logInfo("Re-registering recipe: " + keyedRecipe.getKey());
-					}
-				} catch (Exception e) {
-					continue; // Can't re-register registered recipes. Not an error.
-				}
-			}
-
-			CommandAPI.logNormal("Finished reloading datapacks");
-		} catch (Exception e) {
-			StringWriter stringWriter = new StringWriter();
-			PrintWriter printWriter = new PrintWriter(stringWriter);
-			e.printStackTrace(printWriter);
-
-			CommandAPI.logError(
-					"Failed to load datapacks, can't proceed with normal server load procedure. Try fixing your datapacks?\n"
-							+ stringWriter.toString());
-		}
-	}
-	
-	@Override
-	public void resendPackets(Player player) {
-		MINECRAFT_SERVER.getCommands().sendCommands(((CraftPlayer) player).getHandle());
-	}
-	
-	@Differs(from = "1.18.2", by = "Chat preview!")
-	@Override
-	public void unhookChatPreview(Player player) {
-		final Channel channel = ((CraftPlayer) player).getHandle().connection.connection.channel;
-		if (channel.pipeline().get("CommandAPI_" + player.getName()) != null) {
-			channel.eventLoop().submit(() -> channel.pipeline().remove("CommandAPI_" + player.getName()));
-		}
-	}
-
-	@Override
-	public Message componentsToMessage(final BaseComponent... components) {
-		return Serializer.fromJson(ComponentSerializer.toString(components));
-	}
-
-=======
->>>>>>> e1017ba1
 }
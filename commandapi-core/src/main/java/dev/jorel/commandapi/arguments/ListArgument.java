--- conflicted
+++ resolved
@@ -90,32 +90,7 @@
 				}
 			}
 
-<<<<<<< HEAD
-			// If we end with the specified delimiter, we prompt for the next entry
-			if(currentArg.endsWith(delimiter)) {
-				// 'values' now contains a set of all objects that are NOT in
-				// the current list that the user is typing. We want to return
-				// a list of the current argument + each value that isn't
-				// in the list (i.e. each key in 'values')
-				IStringTooltip[] returnValues = new IStringTooltip[values.size()];
-				int i = 0;
-				for(IStringTooltip str : values) {
-					returnValues[i] = StringTooltip.ofMessage(currentArg + str.getSuggestion(), str.getTooltip());
-					i++;
-				}
-				return returnValues;
-			} else {
-				// Auto-complete the current value that the user is typing
-				// Remove the last argument and turn it into a string as the base for suggestions
-				String valueStart = currentArgList.remove(currentArgList.size() - 1);
-				String suggestionBase = currentArgList.isEmpty() ? "" : String.join(delimiter, currentArgList) + delimiter;
 
-				List<IStringTooltip> returnValues = new ArrayList<>();
-				for(IStringTooltip str : values) {
-					if(str.getSuggestion().startsWith(valueStart)) {
-						returnValues.add(StringTooltip.ofMessage(suggestionBase + str.getSuggestion(), str.getTooltip()));
-					}
-=======
 			// Offset builder to just after the last argument
 			if (currentArg.contains(delimiter)) {
 				builder = builder.createOffset(builder.getStart() + currentArg.lastIndexOf(delimiter) + delimiter.length());
@@ -128,7 +103,6 @@
 						builder.suggest(str.getSuggestion());
 					else
 						builder.suggest(str.getSuggestion(), new LiteralMessage(str.getTooltip()));
->>>>>>> e1017ba1
 				}
 			}
 
